--- conflicted
+++ resolved
@@ -1,12 +1,8 @@
 # Copyright (c) Facebook, Inc. and its affiliates.
+import torch
 import warnings
 
-<<<<<<< HEAD
-import torch
-
-=======
 from pythia.utils.configuration import Configuration
->>>>>>> 294a0faa
 from pythia.common.registry import registry
 from pythia.utils.general import get_optimizer_parameters
 
